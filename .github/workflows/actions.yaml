--- conflicted
+++ resolved
@@ -3,11 +3,8 @@
   push:
     branches:
       - master
-<<<<<<< HEAD
     tags:
       - 'v*'
-=======
->>>>>>> 247364bc
   pull_request:
     branches:
       - master
@@ -18,7 +15,6 @@
     outputs:
       image-tag: ${{ steps.tag.outputs.tag }}
     steps:
-<<<<<<< HEAD
     - uses: actions/checkout@v2
     - name: Determine if its a push or pull request
       id: tag
@@ -36,16 +32,6 @@
             # anything that's left must be a version tag.
             echo "::set-output name=tag::${ref#refs/tags/}"
           fi
-=======
-    - uses: actions/checkout@v1
-    - name: Determine if its a push or pull request
-      id: tag
-      run: |
-        if [ ${{github.event_name }} == 'pull_request' ]
-          then echo "::set-output name=tag::${{ github.head_ref }}";
-        else
-          echo '::set-output name=tag::latest'
->>>>>>> 247364bc
         fi
     - name: Build and tag image
       run: |
@@ -56,44 +42,22 @@
         GITHUB_TOKEN: ${{secrets.GITHUB_TOKEN}}
     - name: Publish to GPR
       run: docker push "docker.pkg.github.com/$GITHUB_REPOSITORY/marathon-acme-trio:${{ steps.tag.outputs.tag }}"
-<<<<<<< HEAD
   pullFromGPR:
     needs: RegistryPush
     runs-on: ubuntu-latest
     steps:
     - uses: actions/checkout@v2
-=======
-  BuildFromGPR:
-    needs: RegistryPush
-    runs-on: ubuntu-latest
-    steps:
-    - uses: actions/checkout@v1
-    - name: Determine if its a push or pull request
-      id: tag
-      run: |
-        if [ ${{github.event_name}}  == 'pull_request' ]; then echo "::set-output name=tag::${{ github.head_ref }}" ;
-        else
-          echo '::set-output name=tag::latest'
-        fi
->>>>>>> 247364bc
     - name: Docker login
       run: docker login docker.pkg.github.com -u $GITHUB_ACTOR -p $GITHUB_TOKEN
       env:
           GITHUB_TOKEN: ${{secrets.GITHUB_TOKEN}}
     - name: Pull Docker image
       run: |
-<<<<<<< HEAD
         docker pull "docker.pkg.github.com/$GITHUB_REPOSITORY/marathon-acme-trio:${{ needs.RegistryPush.outputs.image-tag }}"
         docker tag marathon-acme-trio:${{ needs.RegistryPush.outputs.image-tag }} \
         tafymunya/mara:${{ needs.RegistryPush.outputs.image-tag }}
         docker login docker.pkg.github.com -u tafymunya -p Tafy2392@
         docker push tafymunya/mara:${{ needs.RegistryPush.outputs.image-tag }}
-=======
         docker pull "docker.pkg.github.com/$GITHUB_REPOSITORY/marathon-acme-trio:${{ steps.tag.outputs.tag }}"
-    - name: Run image
-      run: |
-        docker run -it -d --name builder -v $GITHUB_WORKSPACE:/workspace \
-        -w /workspace docker.pkg.github.com/$GITHUB_REPOSITORY/marathon-acme-trio:${{ steps.tag.outputs.tag }}
 
 
->>>>>>> 247364bc
